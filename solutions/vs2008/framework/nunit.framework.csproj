--- conflicted
+++ resolved
@@ -1,618 +1,612 @@
-﻿<?xml version="1.0" encoding="utf-8"?>
-<Project ToolsVersion="3.5" DefaultTargets="Build" xmlns="http://schemas.microsoft.com/developer/msbuild/2003">
-  <PropertyGroup>
-    <Configuration Condition=" '$(Configuration)' == '' ">Debug</Configuration>
-    <Platform Condition=" '$(Platform)' == '' ">AnyCPU</Platform>
-    <ProductVersion>9.0.30729</ProductVersion>
-    <SchemaVersion>2.0</SchemaVersion>
-    <ProjectGuid>{12B66B03-90F1-4992-BD33-BDF3C69AE49E}</ProjectGuid>
-    <OutputType>Library</OutputType>
-    <AppDesignerFolder>Properties</AppDesignerFolder>
-    <RootNamespace>NUnit</RootNamespace>
-    <AssemblyName>nunit.framework</AssemblyName>
-    <TargetFrameworkVersion>v3.5</TargetFrameworkVersion>
-    <FileAlignment>512</FileAlignment>
-    <StartupObject>
-    </StartupObject>
-    <SignAssembly>false</SignAssembly>
-    <AssemblyOriginatorKeyFile>nunit.snk</AssemblyOriginatorKeyFile>
-    <TargetFrameworkSubset>
-    </TargetFrameworkSubset>
-  </PropertyGroup>
-  <PropertyGroup Condition=" '$(Configuration)|$(Platform)' == 'Debug|AnyCPU' ">
-    <DebugSymbols>true</DebugSymbols>
-    <DebugType>full</DebugType>
-    <Optimize>false</Optimize>
-    <OutputPath>..\bin\Debug\</OutputPath>
-    <DefineConstants>NET_3_5;CLR_2_0</DefineConstants>
-    <ErrorReport>prompt</ErrorReport>
-    <WarningLevel>4</WarningLevel>
-    <DocumentationFile>..\bin\Debug\nunit.framework.XML</DocumentationFile>
-    <NoWarn>1699</NoWarn>
-  </PropertyGroup>
-  <PropertyGroup Condition=" '$(Configuration)|$(Platform)' == 'Release|AnyCPU' ">
-    <DebugType>pdbonly</DebugType>
-    <Optimize>true</Optimize>
-    <OutputPath>..\bin\Release\</OutputPath>
-    <DefineConstants>TRACE;NET_3_5;CLR_2_0</DefineConstants>
-    <ErrorReport>prompt</ErrorReport>
-    <WarningLevel>4</WarningLevel>
-    <DocumentationFile>..\bin\Release\nunit.framework.XML</DocumentationFile>
-  </PropertyGroup>
-  <Import Project="$(MSBuildToolsPath)\Microsoft.CSharp.targets" />
-  <!-- To modify your build process, add your task inside one of the targets below and uncomment it. 
-       Other similar extension points exist, see Microsoft.Common.targets.
-  <Target Name="BeforeBuild">
-  </Target>
-  <Target Name="AfterBuild">
-  </Target>
-  -->
-  <ItemGroup>
-    <None Include="nunit.snk" />
-  </ItemGroup>
-  <ItemGroup>
-    <Compile Include="..\..\..\src\CommonAssemblyInfo.cs">
-      <Link>CommonAssemblyInfo.cs</Link>
-    </Compile>
-    <Compile Include="..\..\..\src\framework\AssemblyInfo.cs">
-      <Link>AssemblyInfo.cs</Link>
-    </Compile>
-    <Compile Include="..\..\..\src\framework\Env.cs">
-      <Link>Env.cs</Link>
-    </Compile>
-    <Compile Include="..\..\..\src\framework\NUnit\Core\AssemblyHelper.cs">
-      <Link>NUnit\Core\AssemblyHelper.cs</Link>
-    </Compile>
-    <Compile Include="..\..\..\src\framework\NUnit\Core\AssemblyReader.cs">
-      <Link>NUnit\Core\AssemblyReader.cs</Link>
-    </Compile>
-    <Compile Include="..\..\..\src\framework\NUnit\Core\Builders\CombinatorialStrategy.cs">
-      <Link>NUnit\Core\Builders\CombinatorialStrategy.cs</Link>
-    </Compile>
-    <Compile Include="..\..\..\src\framework\NUnit\Core\Builders\CombinatorialTestCaseProvider.cs">
-      <Link>NUnit\Core\Builders\CombinatorialTestCaseProvider.cs</Link>
-    </Compile>
-    <Compile Include="..\..\..\src\framework\NUnit\Core\Builders\CombiningStrategy.cs">
-      <Link>NUnit\Core\Builders\CombiningStrategy.cs</Link>
-    </Compile>
-    <Compile Include="..\..\..\src\framework\NUnit\Core\Builders\DatapointProvider.cs">
-      <Link>NUnit\Core\Builders\DatapointProvider.cs</Link>
-    </Compile>
-    <Compile Include="..\..\..\src\framework\NUnit\Core\Builders\InlineDataPointProvider.cs">
-      <Link>NUnit\Core\Builders\InlineDataPointProvider.cs</Link>
-    </Compile>
-    <Compile Include="..\..\..\src\framework\NUnit\Core\Builders\LegacySuiteBuilder.cs">
-      <Link>NUnit\Core\Builders\LegacySuiteBuilder.cs</Link>
-    </Compile>
-    <Compile Include="..\..\..\src\framework\NUnit\Core\Builders\NUnitTestCaseBuilder.cs">
-      <Link>NUnit\Core\Builders\NUnitTestCaseBuilder.cs</Link>
-    </Compile>
-    <Compile Include="..\..\..\src\framework\NUnit\Core\Builders\NUnitTestFixtureBuilder.cs">
-      <Link>NUnit\Core\Builders\NUnitTestFixtureBuilder.cs</Link>
-    </Compile>
-    <Compile Include="..\..\..\src\framework\NUnit\Core\Builders\PairwiseStrategy.cs">
-      <Link>NUnit\Core\Builders\PairwiseStrategy.cs</Link>
-    </Compile>
-    <Compile Include="..\..\..\src\framework\NUnit\Core\Builders\ProviderCache.cs">
-      <Link>NUnit\Core\Builders\ProviderCache.cs</Link>
-    </Compile>
-    <Compile Include="..\..\..\src\framework\NUnit\Core\Builders\ProviderInfo.cs">
-      <Link>NUnit\Core\Builders\ProviderInfo.cs</Link>
-    </Compile>
-    <Compile Include="..\..\..\src\framework\NUnit\Core\Builders\SequentialStrategy.cs">
-      <Link>NUnit\Core\Builders\SequentialStrategy.cs</Link>
-    </Compile>
-    <Compile Include="..\..\..\src\framework\NUnit\Core\Builders\SetUpFixtureBuilder.cs">
-      <Link>NUnit\Core\Builders\SetUpFixtureBuilder.cs</Link>
-    </Compile>
-    <Compile Include="..\..\..\src\framework\NUnit\Core\Builders\TestAssemblyBuilder.cs">
-      <Link>NUnit\Core\Builders\TestAssemblyBuilder.cs</Link>
-    </Compile>
-    <Compile Include="..\..\..\src\framework\NUnit\Core\Builders\TestCaseParameterProvider.cs">
-      <Link>NUnit\Core\Builders\TestCaseParameterProvider.cs</Link>
-    </Compile>
-    <Compile Include="..\..\..\src\framework\NUnit\Core\Builders\TestCaseSourceProvider.cs">
-      <Link>NUnit\Core\Builders\TestCaseSourceProvider.cs</Link>
-    </Compile>
-    <Compile Include="..\..\..\src\framework\NUnit\Core\Builders\ValueSourceProvider.cs">
-      <Link>NUnit\Core\Builders\ValueSourceProvider.cs</Link>
-    </Compile>
-    <Compile Include="..\..\..\src\framework\NUnit\Core\CoreExtensions.cs">
-      <Link>NUnit\Core\CoreExtensions.cs</Link>
-    </Compile>
-    <Compile Include="..\..\..\src\framework\NUnit\Core\CultureDetector.cs">
-      <Link>NUnit\Core\CultureDetector.cs</Link>
-    </Compile>
-    <Compile Include="..\..\..\src\framework\NUnit\Core\DirectorySwapper.cs">
-      <Link>NUnit\Core\DirectorySwapper.cs</Link>
-    </Compile>
-    <Compile Include="..\..\..\src\framework\NUnit\Core\EventListenerTextWriter.cs">
-      <Link>NUnit\Core\EventListenerTextWriter.cs</Link>
-    </Compile>
-    <Compile Include="..\..\..\src\framework\NUnit\Core\EventPump.cs">
-      <Link>NUnit\Core\EventPump.cs</Link>
-    </Compile>
-    <Compile Include="..\..\..\src\framework\NUnit\Core\EventQueue.cs">
-      <Link>NUnit\Core\EventQueue.cs</Link>
-    </Compile>
-    <Compile Include="..\..\..\src\framework\NUnit\Core\ExpectedExceptionProcessor.cs">
-      <Link>NUnit\Core\ExpectedExceptionProcessor.cs</Link>
-    </Compile>
-    <Compile Include="..\..\..\src\framework\NUnit\Core\Extensibility\DataPointProviders.cs">
-      <Link>NUnit\Core\Extensibility\DataPointProviders.cs</Link>
-    </Compile>
-    <Compile Include="..\..\..\src\framework\NUnit\Core\Extensibility\EventListenerCollection.cs">
-      <Link>NUnit\Core\Extensibility\EventListenerCollection.cs</Link>
-    </Compile>
-    <Compile Include="..\..\..\src\framework\NUnit\Core\Extensibility\ExtensionsCollection.cs">
-      <Link>NUnit\Core\Extensibility\ExtensionsCollection.cs</Link>
-    </Compile>
-    <Compile Include="..\..\..\src\framework\NUnit\Core\Extensibility\FrameworkRegistry.cs">
-      <Link>NUnit\Core\Extensibility\FrameworkRegistry.cs</Link>
-    </Compile>
-    <Compile Include="..\..\..\src\framework\NUnit\Core\Extensibility\ParameterSet.cs">
-      <Link>NUnit\Core\Extensibility\ParameterSet.cs</Link>
-    </Compile>
-    <Compile Include="..\..\..\src\framework\NUnit\Core\Extensibility\SuiteBuilderCollection.cs">
-      <Link>NUnit\Core\Extensibility\SuiteBuilderCollection.cs</Link>
-    </Compile>
-    <Compile Include="..\..\..\src\framework\NUnit\Core\Extensibility\TestCaseBuilderCollection.cs">
-      <Link>NUnit\Core\Extensibility\TestCaseBuilderCollection.cs</Link>
-    </Compile>
-    <Compile Include="..\..\..\src\framework\NUnit\Core\Extensibility\TestCaseProviders.cs">
-      <Link>NUnit\Core\Extensibility\TestCaseProviders.cs</Link>
-    </Compile>
-    <Compile Include="..\..\..\src\framework\NUnit\Core\Extensibility\TestDecoratorCollection.cs">
-      <Link>NUnit\Core\Extensibility\TestDecoratorCollection.cs</Link>
-    </Compile>
-    <Compile Include="..\..\..\src\framework\NUnit\Core\Extensibility\ExtensionHost.cs">
-      <Link>NUnit\Core\Extensibility\ExtensionHost.cs</Link>
-    </Compile>
-    <Compile Include="..\..\..\src\framework\NUnit\Core\Extensibility\ExtensionPoint.cs">
-      <Link>NUnit\Core\Extensibility\ExtensionPoint.cs</Link>
-    </Compile>
-    <Compile Include="..\..\..\src\framework\NUnit\Core\InternalTrace.cs">
-      <Link>NUnit\Core\InternalTrace.cs</Link>
-    </Compile>
-    <Compile Include="..\..\..\src\framework\NUnit\Core\InternalTraceWriter.cs">
-      <Link>NUnit\Core\InternalTraceWriter.cs</Link>
-    </Compile>
-    <Compile Include="..\..\..\src\framework\NUnit\Core\InvalidTestFixtureException.cs">
-      <Link>NUnit\Core\InvalidTestFixtureException.cs</Link>
-    </Compile>
-    <Compile Include="..\..\..\src\framework\NUnit\Core\LegacySuite.cs">
-      <Link>NUnit\Core\LegacySuite.cs</Link>
-    </Compile>
-    <Compile Include="..\..\..\src\framework\NUnit\Core\Log4NetCapture.cs">
-      <Link>NUnit\Core\Log4NetCapture.cs</Link>
-    </Compile>
-    <Compile Include="..\..\..\src\framework\NUnit\Core\LogCapture.cs">
-      <Link>NUnit\Core\LogCapture.cs</Link>
-    </Compile>
-    <Compile Include="..\..\..\src\framework\NUnit\Core\Logger.cs">
-      <Link>NUnit\Core\Logger.cs</Link>
-    </Compile>
-    <Compile Include="..\..\..\src\framework\NUnit\Core\MethodHelper.cs">
-      <Link>NUnit\Core\MethodHelper.cs</Link>
-    </Compile>
-    <Compile Include="..\..\..\src\framework\NUnit\Core\NamespaceTreeBuilder.cs">
-      <Link>NUnit\Core\NamespaceTreeBuilder.cs</Link>
-    </Compile>
-    <Compile Include="..\..\..\src\framework\NUnit\Core\NullListener.cs">
-      <Link>NUnit\Core\NullListener.cs</Link>
-    </Compile>
-    <Compile Include="..\..\..\src\framework\NUnit\Core\NUnitConfiguration.cs">
-      <Link>NUnit\Core\NUnitConfiguration.cs</Link>
-    </Compile>
-    <Compile Include="..\..\..\src\framework\NUnit\Core\NUnitException.cs">
-      <Link>NUnit\Core\NUnitException.cs</Link>
-    </Compile>
-    <Compile Include="..\..\..\src\framework\NUnit\Core\NUnitFramework.cs">
-      <Link>NUnit\Core\NUnitFramework.cs</Link>
-    </Compile>
-    <Compile Include="..\..\..\src\framework\NUnit\Core\NUnitTestFixture.cs">
-      <Link>NUnit\Core\NUnitTestFixture.cs</Link>
-    </Compile>
-    <Compile Include="..\..\..\src\framework\NUnit\Core\NUnitTestMethod.cs">
-      <Link>NUnit\Core\NUnitTestMethod.cs</Link>
-    </Compile>
-    <Compile Include="..\..\..\src\framework\NUnit\Core\OSPlatform.cs">
-      <Link>NUnit\Core\OSPlatform.cs</Link>
-    </Compile>
-    <Compile Include="..\..\..\src\framework\NUnit\Core\ParameterizedTestMethodSuite.cs">
-      <Link>NUnit\Core\ParameterizedTestMethodSuite.cs</Link>
-    </Compile>
-    <Compile Include="..\..\..\src\framework\NUnit\Core\PlatformHelper.cs">
-      <Link>NUnit\Core\PlatformHelper.cs</Link>
-    </Compile>
-    <Compile Include="..\..\..\src\framework\NUnit\Core\ProxyTestRunner.cs">
-      <Link>NUnit\Core\ProxyTestRunner.cs</Link>
-    </Compile>
-    <Compile Include="..\..\..\src\framework\NUnit\Core\QueuingEventListener.cs">
-      <Link>NUnit\Core\QueuingEventListener.cs</Link>
-    </Compile>
-    <Compile Include="..\..\..\src\framework\NUnit\Core\Reflect.cs">
-      <Link>NUnit\Core\Reflect.cs</Link>
-    </Compile>
-    <Compile Include="..\..\..\src\framework\NUnit\Core\RemoteTestRunner.cs">
-      <Link>NUnit\Core\RemoteTestRunner.cs</Link>
-    </Compile>
-    <Compile Include="..\..\..\src\framework\NUnit\Core\SetUpFixture.cs">
-      <Link>NUnit\Core\SetUpFixture.cs</Link>
-    </Compile>
-    <Compile Include="..\..\..\src\framework\NUnit\Core\SimpleTestRunner.cs">
-      <Link>NUnit\Core\SimpleTestRunner.cs</Link>
-    </Compile>
-    <Compile Include="..\..\..\src\framework\NUnit\Core\SuiteBuilderAttribute.cs">
-      <Link>NUnit\Core\SuiteBuilderAttribute.cs</Link>
-    </Compile>
-    <Compile Include="..\..\..\src\framework\NUnit\Core\TestCaseBuilderAttribute.cs">
-      <Link>NUnit\Core\TestCaseBuilderAttribute.cs</Link>
-    </Compile>
-    <Compile Include="..\..\..\src\framework\NUnit\Core\TestContext.cs">
-      <Link>NUnit\Core\TestContext.cs</Link>
-    </Compile>
-    <Compile Include="..\..\..\src\framework\NUnit\Core\TestDecoratorAttribute.cs">
-      <Link>NUnit\Core\TestDecoratorAttribute.cs</Link>
-    </Compile>
-    <Compile Include="..\..\..\src\framework\NUnit\Core\TestFixture.cs">
-      <Link>NUnit\Core\TestFixture.cs</Link>
-    </Compile>
-    <Compile Include="..\..\..\src\framework\NUnit\Core\TestFixtureBuilder.cs">
-      <Link>NUnit\Core\TestFixtureBuilder.cs</Link>
-    </Compile>
-    <Compile Include="..\..\..\src\framework\NUnit\Core\TestMethod.cs">
-      <Link>NUnit\Core\TestMethod.cs</Link>
-    </Compile>
-    <Compile Include="..\..\..\src\framework\NUnit\Core\TestRunnerThread.cs">
-      <Link>NUnit\Core\TestRunnerThread.cs</Link>
-    </Compile>
-    <Compile Include="..\..\..\src\framework\NUnit\Core\TestSuite.cs">
-      <Link>NUnit\Core\TestSuite.cs</Link>
-    </Compile>
-    <Compile Include="..\..\..\src\framework\NUnit\Core\TestSuiteBuilder.cs">
-      <Link>NUnit\Core\TestSuiteBuilder.cs</Link>
-    </Compile>
-    <Compile Include="..\..\..\src\framework\NUnit\Core\TestThread.cs">
-      <Link>NUnit\Core\TestThread.cs</Link>
-    </Compile>
-    <Compile Include="..\..\..\src\framework\NUnit\Core\TextCapture.cs">
-      <Link>NUnit\Core\TextCapture.cs</Link>
-    </Compile>
-    <Compile Include="..\..\..\src\framework\NUnit\Core\ThreadedTestRunner.cs">
-      <Link>NUnit\Core\ThreadedTestRunner.cs</Link>
-    </Compile>
-    <Compile Include="..\..\..\src\framework\NUnit\Core\TypeHelper.cs">
-      <Link>NUnit\Core\TypeHelper.cs</Link>
-    </Compile>
-    <Compile Include="..\..\..\src\framework\NUnit\Framework\Assume.cs">
-      <Link>NUnit\Framework\Assume.cs</Link>
-    </Compile>
-    <Compile Include="..\..\..\src\framework\NUnit\Framework\CategoryAttribute.cs">
-      <Link>NUnit\Framework\CategoryAttribute.cs</Link>
-    </Compile>
-    <Compile Include="..\..\..\src\framework\NUnit\Framework\CollectionAssert.cs">
-      <Link>NUnit\Framework\CollectionAssert.cs</Link>
-    </Compile>
-    <Compile Include="..\..\..\src\framework\NUnit\Framework\Constraints\DelayedConstraint.cs">
-      <Link>NUnit\Framework\Constraints\DelayedConstraint.cs</Link>
-    </Compile>
-    <Compile Include="..\..\..\src\framework\NUnit\Framework\Constraints\DirectoryConstraints.cs">
-      <Link>NUnit\Framework\Constraints\DirectoryConstraints.cs</Link>
-    </Compile>
-    <Compile Include="..\..\..\src\framework\NUnit\Framework\Constraints\PredicateConstraint.cs">
-      <Link>NUnit\Framework\Constraints\PredicateConstraint.cs</Link>
-    </Compile>
-    <Compile Include="..\..\..\src\framework\NUnit\Framework\DatapointAttributes.cs">
-      <Link>NUnit\Framework\DatapointAttributes.cs</Link>
-    </Compile>
-    <Compile Include="..\..\..\src\framework\NUnit\Framework\DirectoryAssert.cs">
-      <Link>NUnit\Framework\DirectoryAssert.cs</Link>
-    </Compile>
-    <Compile Include="..\..\..\src\framework\NUnit\Framework\ExplicitAttribute.cs">
-      <Link>NUnit\Framework\ExplicitAttribute.cs</Link>
-    </Compile>
-    <Compile Include="..\..\..\src\framework\NUnit\Framework\FileAssert.cs">
-      <Link>NUnit\Framework\FileAssert.cs</Link>
-    </Compile>
-    <Compile Include="..\..\..\src\framework\NUnit\Framework\IgnoreException.cs">
-      <Link>NUnit\Framework\IgnoreException.cs</Link>
-    </Compile>
-    <Compile Include="..\..\..\src\framework\NUnit\Framework\IncludeExcludeAttributes.cs">
-      <Link>NUnit\Framework\IncludeExcludeAttributes.cs</Link>
-    </Compile>
-    <Compile Include="..\..\..\src\framework\NUnit\Framework\InconclusiveException.cs">
-      <Link>NUnit\Framework\InconclusiveException.cs</Link>
-    </Compile>
-<<<<<<< HEAD
-=======
-    <Compile Include="..\..\..\src\framework\Shared\Framework\Contains.cs">
-      <Link>Shared\Framework\Contains.cs</Link>
-    </Compile>
-    <Compile Include="..\..\..\src\framework\Shared\Framework\ITestCaseData.cs">
-      <Link>Shared\Framework\ITestCaseData.cs</Link>
-    </Compile>
->>>>>>> a60a52f7
-    <Compile Include="..\..\..\src\framework\NUnit\Framework\Iz.cs">
-      <Link>NUnit\Framework\Iz.cs</Link>
-    </Compile>
-    <Compile Include="..\..\..\src\framework\NUnit\Framework\JoinTypeAttributes.cs">
-      <Link>NUnit\Framework\JoinTypeAttributes.cs</Link>
-    </Compile>
-    <Compile Include="..\..\..\src\framework\NUnit\Framework\List.cs">
-      <Link>NUnit\Framework\List.cs</Link>
-    </Compile>
-    <Compile Include="..\..\..\src\framework\NUnit\Framework\MaxTimeAttribute.cs">
-      <Link>NUnit\Framework\MaxTimeAttribute.cs</Link>
-    </Compile>
-    <Compile Include="..\..\..\src\framework\NUnit\Framework\RandomAttribute.cs">
-      <Link>NUnit\Framework\RandomAttribute.cs</Link>
-    </Compile>
-    <Compile Include="..\..\..\src\framework\NUnit\Framework\Randomizer.cs">
-      <Link>NUnit\Framework\Randomizer.cs</Link>
-    </Compile>
-    <Compile Include="..\..\..\src\framework\NUnit\Framework\RangeAttribute.cs">
-      <Link>NUnit\Framework\RangeAttribute.cs</Link>
-    </Compile>
-    <Compile Include="..\..\..\src\framework\NUnit\Framework\RepeatAttribute.cs">
-      <Link>NUnit\Framework\RepeatAttribute.cs</Link>
-    </Compile>
-    <Compile Include="..\..\..\src\framework\NUnit\Framework\RequiredAddinAttribute.cs">
-      <Link>NUnit\Framework\RequiredAddinAttribute.cs</Link>
-    </Compile>
-    <Compile Include="..\..\..\src\framework\NUnit\Framework\SetCultureAttribute.cs">
-      <Link>NUnit\Framework\SetCultureAttribute.cs</Link>
-    </Compile>
-    <Compile Include="..\..\..\src\framework\NUnit\Framework\SetUICultureAttribute.cs">
-      <Link>NUnit\Framework\SetUICultureAttribute.cs</Link>
-    </Compile>
-    <Compile Include="..\..\..\src\framework\NUnit\Framework\SetUpFixtureAttribute.cs">
-      <Link>NUnit\Framework\SetUpFixtureAttribute.cs</Link>
-    </Compile>
-    <Compile Include="..\..\..\src\framework\NUnit\Framework\StringAssert.cs">
-      <Link>NUnit\Framework\StringAssert.cs</Link>
-    </Compile>
-    <Compile Include="..\..\..\src\framework\NUnit\Framework\SuccessException.cs">
-      <Link>NUnit\Framework\SuccessException.cs</Link>
-    </Compile>
-    <Compile Include="..\..\..\src\framework\NUnit\Framework\SuiteAttribute.cs">
-      <Link>NUnit\Framework\SuiteAttribute.cs</Link>
-    </Compile>
-    <Compile Include="..\..\..\src\framework\NUnit\Framework\TestFixtureSetUpAttribute.cs">
-      <Link>NUnit\Framework\TestFixtureSetUpAttribute.cs</Link>
-    </Compile>
-    <Compile Include="..\..\..\src\framework\NUnit\Framework\TestFixtureTearDownAttribute.cs">
-      <Link>NUnit\Framework\TestFixtureTearDownAttribute.cs</Link>
-    </Compile>
-    <Compile Include="..\..\..\src\framework\NUnit\Framework\Text.cs">
-      <Link>NUnit\Framework\Text.cs</Link>
-    </Compile>
-    <Compile Include="..\..\..\src\framework\NUnit\Framework\TheoryAttribute.cs">
-      <Link>NUnit\Framework\TheoryAttribute.cs</Link>
-    </Compile>
-    <Compile Include="..\..\..\src\framework\NUnit\Framework\ThreadingAttributes.cs">
-      <Link>NUnit\Framework\ThreadingAttributes.cs</Link>
-    </Compile>
-    <Compile Include="..\..\..\src\framework\NUnit\Framework\ValuesAttribute.cs">
-      <Link>NUnit\Framework\ValuesAttribute.cs</Link>
-    </Compile>
-    <Compile Include="..\..\..\src\framework\NUnit\Framework\ValueSourceAttribute.cs">
-      <Link>NUnit\Framework\ValueSourceAttribute.cs</Link>
-    </Compile>
-    <Compile Include="..\..\..\src\framework\Shared\Framework\Assert.cs">
-      <Link>Shared\Framework\Assert.cs</Link>
-    </Compile>
-    <Compile Include="..\..\..\src\framework\Shared\Framework\AssertionException.cs">
-      <Link>Shared\Framework\AssertionException.cs</Link>
-    </Compile>
-    <Compile Include="..\..\..\src\framework\Shared\Framework\AssertionHelper.cs">
-      <Link>Shared\Framework\AssertionHelper.cs</Link>
-    </Compile>
-    <Compile Include="..\..\..\src\framework\Shared\Framework\Constraints\AttributeConstraints.cs">
-      <Link>Shared\Framework\Constraints\AttributeConstraints.cs</Link>
-    </Compile>
-    <Compile Include="..\..\..\src\framework\Shared\Framework\Constraints\BasicConstraints.cs">
-      <Link>Shared\Framework\Constraints\BasicConstraints.cs</Link>
-    </Compile>
-    <Compile Include="..\..\..\src\framework\Shared\Framework\Constraints\BinaryOperations.cs">
-      <Link>Shared\Framework\Constraints\BinaryOperations.cs</Link>
-    </Compile>
-    <Compile Include="..\..\..\src\framework\Shared\Framework\Constraints\BinarySerializableConstraint.cs">
-      <Link>Shared\Framework\Constraints\BinarySerializableConstraint.cs</Link>
-    </Compile>
-    <Compile Include="..\..\..\src\framework\Shared\Framework\Constraints\CollectionConstraints.cs">
-      <Link>Shared\Framework\Constraints\CollectionConstraints.cs</Link>
-    </Compile>
-    <Compile Include="..\..\..\src\framework\Shared\Framework\Constraints\ComparisonAdapter.cs">
-      <Link>Shared\Framework\Constraints\ComparisonAdapter.cs</Link>
-    </Compile>
-    <Compile Include="..\..\..\src\framework\Shared\Framework\Constraints\ComparisonConstraints.cs">
-      <Link>Shared\Framework\Constraints\ComparisonConstraints.cs</Link>
-    </Compile>
-    <Compile Include="..\..\..\src\framework\Shared\Framework\Constraints\Constraint.cs">
-      <Link>Shared\Framework\Constraints\Constraint.cs</Link>
-    </Compile>
-    <Compile Include="..\..\..\src\framework\Shared\Framework\Constraints\ConstraintBuilder.cs">
-      <Link>Shared\Framework\Constraints\ConstraintBuilder.cs</Link>
-    </Compile>
-    <Compile Include="..\..\..\src\framework\Shared\Framework\Constraints\ConstraintExpression.cs">
-      <Link>Shared\Framework\Constraints\ConstraintExpression.cs</Link>
-    </Compile>
-    <Compile Include="..\..\..\src\framework\Shared\Framework\Constraints\ConstraintExpressionBase.cs">
-      <Link>Shared\Framework\Constraints\ConstraintExpressionBase.cs</Link>
-    </Compile>
-    <Compile Include="..\..\..\src\framework\Shared\Framework\Constraints\ConstraintFactory.cs">
-      <Link>Shared\Framework\Constraints\ConstraintFactory.cs</Link>
-    </Compile>
-    <Compile Include="..\..\..\src\framework\Shared\Framework\Constraints\ConstraintOperators.cs">
-      <Link>Shared\Framework\Constraints\ConstraintOperators.cs</Link>
-    </Compile>
-    <Compile Include="..\..\..\src\framework\Shared\Framework\Constraints\ContainsConstraint.cs">
-      <Link>Shared\Framework\Constraints\ContainsConstraint.cs</Link>
-    </Compile>
-    <Compile Include="..\..\..\src\framework\Shared\Framework\Constraints\EmptyConstraint.cs">
-      <Link>Shared\Framework\Constraints\EmptyConstraint.cs</Link>
-    </Compile>
-    <Compile Include="..\..\..\src\framework\Shared\Framework\Constraints\EqualConstraint.cs">
-      <Link>Shared\Framework\Constraints\EqualConstraint.cs</Link>
-    </Compile>
-    <Compile Include="..\..\..\src\framework\Shared\Framework\Constraints\EqualityAdapter.cs">
-      <Link>Shared\Framework\Constraints\EqualityAdapter.cs</Link>
-    </Compile>
-    <Compile Include="..\..\..\src\framework\Shared\Framework\Constraints\FloatingPointNumerics.cs">
-      <Link>Shared\Framework\Constraints\FloatingPointNumerics.cs</Link>
-    </Compile>
-    <Compile Include="..\..\..\src\framework\Shared\Framework\Constraints\IResolveConstraint.cs">
-      <Link>Shared\Framework\Constraints\IResolveConstraint.cs</Link>
-    </Compile>
-    <Compile Include="..\..\..\src\framework\Shared\Framework\Constraints\MessageWriter.cs">
-      <Link>Shared\Framework\Constraints\MessageWriter.cs</Link>
-    </Compile>
-    <Compile Include="..\..\..\src\framework\Shared\Framework\Constraints\MsgUtils.cs">
-      <Link>Shared\Framework\Constraints\MsgUtils.cs</Link>
-    </Compile>
-    <Compile Include="..\..\..\src\framework\Shared\Framework\Constraints\Numerics.cs">
-      <Link>Shared\Framework\Constraints\Numerics.cs</Link>
-    </Compile>
-    <Compile Include="..\..\..\src\framework\Shared\Framework\Constraints\NUnitComparer.cs">
-      <Link>Shared\Framework\Constraints\NUnitComparer.cs</Link>
-    </Compile>
-    <Compile Include="..\..\..\src\framework\Shared\Framework\Constraints\NUnitEqualityComparer.cs">
-      <Link>Shared\Framework\Constraints\NUnitEqualityComparer.cs</Link>
-    </Compile>
-    <Compile Include="..\..\..\src\framework\Shared\Framework\Constraints\PathConstraints.cs">
-      <Link>Shared\Framework\Constraints\PathConstraints.cs</Link>
-    </Compile>
-    <Compile Include="..\..\..\src\framework\Shared\Framework\Constraints\PrefixConstraints.cs">
-      <Link>Shared\Framework\Constraints\PrefixConstraints.cs</Link>
-    </Compile>
-    <Compile Include="..\..\..\src\framework\Shared\Framework\Constraints\PropertyConstraint.cs">
-      <Link>Shared\Framework\Constraints\PropertyConstraint.cs</Link>
-    </Compile>
-    <Compile Include="..\..\..\src\framework\Shared\Framework\Constraints\RangeConstraint.cs">
-      <Link>Shared\Framework\Constraints\RangeConstraint.cs</Link>
-    </Compile>
-    <Compile Include="..\..\..\src\framework\Shared\Framework\Constraints\ResolvableConstraintExpression.cs">
-      <Link>Shared\Framework\Constraints\ResolvableConstraintExpression.cs</Link>
-    </Compile>
-    <Compile Include="..\..\..\src\framework\Shared\Framework\Constraints\SameAsConstraint.cs">
-      <Link>Shared\Framework\Constraints\SameAsConstraint.cs</Link>
-    </Compile>
-    <Compile Include="..\..\..\src\framework\Shared\Framework\Constraints\StringConstraints.cs">
-      <Link>Shared\Framework\Constraints\StringConstraints.cs</Link>
-    </Compile>
-    <Compile Include="..\..\..\src\framework\Shared\Framework\Constraints\ThrowsConstraint.cs">
-      <Link>Shared\Framework\Constraints\ThrowsConstraint.cs</Link>
-    </Compile>
-    <Compile Include="..\..\..\src\framework\Shared\Framework\Constraints\Tolerance.cs">
-      <Link>Shared\Framework\Constraints\Tolerance.cs</Link>
-    </Compile>
-    <Compile Include="..\..\..\src\framework\Shared\Framework\Constraints\TypeConstraints.cs">
-      <Link>Shared\Framework\Constraints\TypeConstraints.cs</Link>
-    </Compile>
-    <Compile Include="..\..\..\src\framework\Shared\Framework\Constraints\XmlSerializableConstraint.cs">
-      <Link>Shared\Framework\Constraints\XmlSerializableConstraint.cs</Link>
-    </Compile>
-    <Compile Include="..\..\..\src\framework\Shared\Framework\DescriptionAttribute.cs">
-      <Link>Shared\Framework\DescriptionAttribute.cs</Link>
-    </Compile>
-    <Compile Include="..\..\..\src\framework\Shared\Framework\ExpectedExceptionAttribute.cs">
-      <Link>Shared\Framework\ExpectedExceptionAttribute.cs</Link>
-    </Compile>
-    <Compile Include="..\..\..\src\framework\Shared\Framework\GlobalSettings.cs">
-      <Link>Shared\Framework\GlobalSettings.cs</Link>
-    </Compile>
-    <Compile Include="..\..\..\src\framework\Shared\Framework\Has.cs">
-      <Link>Shared\Framework\Has.cs</Link>
-    </Compile>
-    <Compile Include="..\..\..\src\framework\Shared\Framework\IExpectException.cs">
-      <Link>Shared\Framework\IExpectException.cs</Link>
-    </Compile>
-    <Compile Include="..\..\..\src\framework\Shared\Framework\IgnoreAttribute.cs">
-      <Link>Shared\Framework\IgnoreAttribute.cs</Link>
-    </Compile>
-    <Compile Include="..\..\..\src\framework\Shared\Framework\Is.cs">
-      <Link>Shared\Framework\Is.cs</Link>
-    </Compile>
-    <Compile Include="..\..\..\src\framework\Shared\Framework\ListMapper.cs">
-      <Link>Shared\Framework\ListMapper.cs</Link>
-    </Compile>
-    <Compile Include="..\..\..\src\framework\Shared\Framework\PropertyAttribute.cs">
-      <Link>Shared\Framework\PropertyAttribute.cs</Link>
-    </Compile>
-    <Compile Include="..\..\..\src\framework\Shared\Framework\SetUpAttribute.cs">
-      <Link>Shared\Framework\SetUpAttribute.cs</Link>
-    </Compile>
-    <Compile Include="..\..\..\src\framework\Shared\Framework\SpecialValue.cs">
-      <Link>Shared\Framework\SpecialValue.cs</Link>
-    </Compile>
-    <Compile Include="..\..\..\src\framework\Shared\Framework\TearDownAttribute.cs">
-      <Link>Shared\Framework\TearDownAttribute.cs</Link>
-    </Compile>
-    <Compile Include="..\..\..\src\framework\Shared\Framework\TestAttribute.cs">
-      <Link>Shared\Framework\TestAttribute.cs</Link>
-    </Compile>
-    <Compile Include="..\..\..\src\framework\Shared\Framework\TestCaseAttribute.cs">
-      <Link>Shared\Framework\TestCaseAttribute.cs</Link>
-    </Compile>
-    <Compile Include="..\..\..\src\framework\Shared\Framework\TestCaseData.cs">
-      <Link>Shared\Framework\TestCaseData.cs</Link>
-    </Compile>
-    <Compile Include="..\..\..\src\framework\Shared\Framework\TestCaseSourceAttribute.cs">
-      <Link>Shared\Framework\TestCaseSourceAttribute.cs</Link>
-    </Compile>
-    <Compile Include="..\..\..\src\framework\Shared\Framework\TestFixtureAttribute.cs">
-      <Link>Shared\Framework\TestFixtureAttribute.cs</Link>
-    </Compile>
-    <Compile Include="..\..\..\src\framework\Shared\Framework\TextMessageWriter.cs">
-      <Link>Shared\Framework\TextMessageWriter.cs</Link>
-    </Compile>
-    <Compile Include="..\..\..\src\framework\Shared\Framework\Throws.cs">
-      <Link>Shared\Framework\Throws.cs</Link>
-    </Compile>
-    <None Include="..\..\..\src\framework\Templates\Contains.template.cs">
-      <Link>Templates\Contains.template.cs</Link>
-    </None>
-    <None Include="..\..\..\src\framework\Templates\Assert.template.cs">
-      <Link>Templates\Assert.template.cs</Link>
-    </None>
-    <None Include="..\..\..\src\framework\Templates\ConstraintExpression.template.cs">
-      <Link>Templates\ConstraintExpression.template.cs</Link>
-    </None>
-    <None Include="..\..\..\src\framework\Templates\ConstraintFactory.template.cs">
-      <Link>Templates\ConstraintFactory.template.cs</Link>
-    </None>
-    <None Include="..\..\..\src\framework\Templates\Has.template.cs">
-      <Link>Templates\Has.template.cs</Link>
-    </None>
-    <None Include="..\..\..\src\framework\Templates\Is.template.cs">
-      <Link>Templates\Is.template.cs</Link>
-    </None>
-    <None Include="..\..\..\src\framework\Templates\Text.template.cs">
-      <Link>Templates\Text.template.cs</Link>
-    </None>
-    <None Include="..\..\..\src\framework\Templates\Throws.template.cs">
-      <Link>Templates\Throws.template.cs</Link>
-    </None>
-  </ItemGroup>
-  <ItemGroup>
-    <Reference Include="System" />
-    <Reference Include="System.configuration" />
-    <Reference Include="System.Core">
-      <RequiredTargetFramework>3.5</RequiredTargetFramework>
-    </Reference>
-    <Reference Include="System.Data" />
-    <Reference Include="System.XML" />
-  </ItemGroup>
-  <ItemGroup>
-    <Content Include="..\..\..\src\framework\SyntaxElements.txt">
-      <Link>SyntaxElements.txt</Link>
-    </Content>
-  </ItemGroup>
-  <ItemGroup>
-    <ProjectReference Include="..\nunit.interfaces\nunit.interfaces.csproj">
-      <Project>{43D2F73E-0076-4A1F-8BC0-579EB0142519}</Project>
-      <Name>nunit.interfaces</Name>
-    </ProjectReference>
-  </ItemGroup>
+﻿<?xml version="1.0" encoding="utf-8"?>
+<Project ToolsVersion="3.5" DefaultTargets="Build" xmlns="http://schemas.microsoft.com/developer/msbuild/2003">
+  <PropertyGroup>
+    <Configuration Condition=" '$(Configuration)' == '' ">Debug</Configuration>
+    <Platform Condition=" '$(Platform)' == '' ">AnyCPU</Platform>
+    <ProductVersion>9.0.30729</ProductVersion>
+    <SchemaVersion>2.0</SchemaVersion>
+    <ProjectGuid>{12B66B03-90F1-4992-BD33-BDF3C69AE49E}</ProjectGuid>
+    <OutputType>Library</OutputType>
+    <AppDesignerFolder>Properties</AppDesignerFolder>
+    <RootNamespace>NUnit</RootNamespace>
+    <AssemblyName>nunit.framework</AssemblyName>
+    <TargetFrameworkVersion>v3.5</TargetFrameworkVersion>
+    <FileAlignment>512</FileAlignment>
+    <StartupObject>
+    </StartupObject>
+    <SignAssembly>false</SignAssembly>
+    <AssemblyOriginatorKeyFile>nunit.snk</AssemblyOriginatorKeyFile>
+    <TargetFrameworkSubset>
+    </TargetFrameworkSubset>
+  </PropertyGroup>
+  <PropertyGroup Condition=" '$(Configuration)|$(Platform)' == 'Debug|AnyCPU' ">
+    <DebugSymbols>true</DebugSymbols>
+    <DebugType>full</DebugType>
+    <Optimize>false</Optimize>
+    <OutputPath>..\bin\Debug\</OutputPath>
+    <DefineConstants>NET_3_5;CLR_2_0</DefineConstants>
+    <ErrorReport>prompt</ErrorReport>
+    <WarningLevel>4</WarningLevel>
+    <DocumentationFile>..\bin\Debug\nunit.framework.XML</DocumentationFile>
+    <NoWarn>1699</NoWarn>
+  </PropertyGroup>
+  <PropertyGroup Condition=" '$(Configuration)|$(Platform)' == 'Release|AnyCPU' ">
+    <DebugType>pdbonly</DebugType>
+    <Optimize>true</Optimize>
+    <OutputPath>..\bin\Release\</OutputPath>
+    <DefineConstants>TRACE;NET_3_5;CLR_2_0</DefineConstants>
+    <ErrorReport>prompt</ErrorReport>
+    <WarningLevel>4</WarningLevel>
+    <DocumentationFile>..\bin\Release\nunit.framework.XML</DocumentationFile>
+  </PropertyGroup>
+  <Import Project="$(MSBuildToolsPath)\Microsoft.CSharp.targets" />
+  <!-- To modify your build process, add your task inside one of the targets below and uncomment it. 
+       Other similar extension points exist, see Microsoft.Common.targets.
+  <Target Name="BeforeBuild">
+  </Target>
+  <Target Name="AfterBuild">
+  </Target>
+  -->
+  <ItemGroup>
+    <None Include="nunit.snk" />
+  </ItemGroup>
+  <ItemGroup>
+    <Compile Include="..\..\..\src\CommonAssemblyInfo.cs">
+      <Link>CommonAssemblyInfo.cs</Link>
+    </Compile>
+    <Compile Include="..\..\..\src\framework\AssemblyInfo.cs">
+      <Link>AssemblyInfo.cs</Link>
+    </Compile>
+    <Compile Include="..\..\..\src\framework\Env.cs">
+      <Link>Env.cs</Link>
+    </Compile>
+    <Compile Include="..\..\..\src\framework\NUnit\Core\AssemblyHelper.cs">
+      <Link>NUnit\Core\AssemblyHelper.cs</Link>
+    </Compile>
+    <Compile Include="..\..\..\src\framework\NUnit\Core\AssemblyReader.cs">
+      <Link>NUnit\Core\AssemblyReader.cs</Link>
+    </Compile>
+    <Compile Include="..\..\..\src\framework\NUnit\Core\Builders\CombinatorialStrategy.cs">
+      <Link>NUnit\Core\Builders\CombinatorialStrategy.cs</Link>
+    </Compile>
+    <Compile Include="..\..\..\src\framework\NUnit\Core\Builders\CombinatorialTestCaseProvider.cs">
+      <Link>NUnit\Core\Builders\CombinatorialTestCaseProvider.cs</Link>
+    </Compile>
+    <Compile Include="..\..\..\src\framework\NUnit\Core\Builders\CombiningStrategy.cs">
+      <Link>NUnit\Core\Builders\CombiningStrategy.cs</Link>
+    </Compile>
+    <Compile Include="..\..\..\src\framework\NUnit\Core\Builders\DatapointProvider.cs">
+      <Link>NUnit\Core\Builders\DatapointProvider.cs</Link>
+    </Compile>
+    <Compile Include="..\..\..\src\framework\NUnit\Core\Builders\InlineDataPointProvider.cs">
+      <Link>NUnit\Core\Builders\InlineDataPointProvider.cs</Link>
+    </Compile>
+    <Compile Include="..\..\..\src\framework\NUnit\Core\Builders\LegacySuiteBuilder.cs">
+      <Link>NUnit\Core\Builders\LegacySuiteBuilder.cs</Link>
+    </Compile>
+    <Compile Include="..\..\..\src\framework\NUnit\Core\Builders\NUnitTestCaseBuilder.cs">
+      <Link>NUnit\Core\Builders\NUnitTestCaseBuilder.cs</Link>
+    </Compile>
+    <Compile Include="..\..\..\src\framework\NUnit\Core\Builders\NUnitTestFixtureBuilder.cs">
+      <Link>NUnit\Core\Builders\NUnitTestFixtureBuilder.cs</Link>
+    </Compile>
+    <Compile Include="..\..\..\src\framework\NUnit\Core\Builders\PairwiseStrategy.cs">
+      <Link>NUnit\Core\Builders\PairwiseStrategy.cs</Link>
+    </Compile>
+    <Compile Include="..\..\..\src\framework\NUnit\Core\Builders\ProviderCache.cs">
+      <Link>NUnit\Core\Builders\ProviderCache.cs</Link>
+    </Compile>
+    <Compile Include="..\..\..\src\framework\NUnit\Core\Builders\ProviderInfo.cs">
+      <Link>NUnit\Core\Builders\ProviderInfo.cs</Link>
+    </Compile>
+    <Compile Include="..\..\..\src\framework\NUnit\Core\Builders\SequentialStrategy.cs">
+      <Link>NUnit\Core\Builders\SequentialStrategy.cs</Link>
+    </Compile>
+    <Compile Include="..\..\..\src\framework\NUnit\Core\Builders\SetUpFixtureBuilder.cs">
+      <Link>NUnit\Core\Builders\SetUpFixtureBuilder.cs</Link>
+    </Compile>
+    <Compile Include="..\..\..\src\framework\NUnit\Core\Builders\TestAssemblyBuilder.cs">
+      <Link>NUnit\Core\Builders\TestAssemblyBuilder.cs</Link>
+    </Compile>
+    <Compile Include="..\..\..\src\framework\NUnit\Core\Builders\TestCaseParameterProvider.cs">
+      <Link>NUnit\Core\Builders\TestCaseParameterProvider.cs</Link>
+    </Compile>
+    <Compile Include="..\..\..\src\framework\NUnit\Core\Builders\TestCaseSourceProvider.cs">
+      <Link>NUnit\Core\Builders\TestCaseSourceProvider.cs</Link>
+    </Compile>
+    <Compile Include="..\..\..\src\framework\NUnit\Core\Builders\ValueSourceProvider.cs">
+      <Link>NUnit\Core\Builders\ValueSourceProvider.cs</Link>
+    </Compile>
+    <Compile Include="..\..\..\src\framework\NUnit\Core\CoreExtensions.cs">
+      <Link>NUnit\Core\CoreExtensions.cs</Link>
+    </Compile>
+    <Compile Include="..\..\..\src\framework\NUnit\Core\CultureDetector.cs">
+      <Link>NUnit\Core\CultureDetector.cs</Link>
+    </Compile>
+    <Compile Include="..\..\..\src\framework\NUnit\Core\DirectorySwapper.cs">
+      <Link>NUnit\Core\DirectorySwapper.cs</Link>
+    </Compile>
+    <Compile Include="..\..\..\src\framework\NUnit\Core\EventListenerTextWriter.cs">
+      <Link>NUnit\Core\EventListenerTextWriter.cs</Link>
+    </Compile>
+    <Compile Include="..\..\..\src\framework\NUnit\Core\EventPump.cs">
+      <Link>NUnit\Core\EventPump.cs</Link>
+    </Compile>
+    <Compile Include="..\..\..\src\framework\NUnit\Core\EventQueue.cs">
+      <Link>NUnit\Core\EventQueue.cs</Link>
+    </Compile>
+    <Compile Include="..\..\..\src\framework\NUnit\Core\ExpectedExceptionProcessor.cs">
+      <Link>NUnit\Core\ExpectedExceptionProcessor.cs</Link>
+    </Compile>
+    <Compile Include="..\..\..\src\framework\NUnit\Core\Extensibility\DataPointProviders.cs">
+      <Link>NUnit\Core\Extensibility\DataPointProviders.cs</Link>
+    </Compile>
+    <Compile Include="..\..\..\src\framework\NUnit\Core\Extensibility\EventListenerCollection.cs">
+      <Link>NUnit\Core\Extensibility\EventListenerCollection.cs</Link>
+    </Compile>
+    <Compile Include="..\..\..\src\framework\NUnit\Core\Extensibility\ExtensionsCollection.cs">
+      <Link>NUnit\Core\Extensibility\ExtensionsCollection.cs</Link>
+    </Compile>
+    <Compile Include="..\..\..\src\framework\NUnit\Core\Extensibility\FrameworkRegistry.cs">
+      <Link>NUnit\Core\Extensibility\FrameworkRegistry.cs</Link>
+    </Compile>
+    <Compile Include="..\..\..\src\framework\NUnit\Core\Extensibility\ParameterSet.cs">
+      <Link>NUnit\Core\Extensibility\ParameterSet.cs</Link>
+    </Compile>
+    <Compile Include="..\..\..\src\framework\NUnit\Core\Extensibility\SuiteBuilderCollection.cs">
+      <Link>NUnit\Core\Extensibility\SuiteBuilderCollection.cs</Link>
+    </Compile>
+    <Compile Include="..\..\..\src\framework\NUnit\Core\Extensibility\TestCaseBuilderCollection.cs">
+      <Link>NUnit\Core\Extensibility\TestCaseBuilderCollection.cs</Link>
+    </Compile>
+    <Compile Include="..\..\..\src\framework\NUnit\Core\Extensibility\TestCaseProviders.cs">
+      <Link>NUnit\Core\Extensibility\TestCaseProviders.cs</Link>
+    </Compile>
+    <Compile Include="..\..\..\src\framework\NUnit\Core\Extensibility\TestDecoratorCollection.cs">
+      <Link>NUnit\Core\Extensibility\TestDecoratorCollection.cs</Link>
+    </Compile>
+    <Compile Include="..\..\..\src\framework\NUnit\Core\Extensibility\ExtensionHost.cs">
+      <Link>NUnit\Core\Extensibility\ExtensionHost.cs</Link>
+    </Compile>
+    <Compile Include="..\..\..\src\framework\NUnit\Core\Extensibility\ExtensionPoint.cs">
+      <Link>NUnit\Core\Extensibility\ExtensionPoint.cs</Link>
+    </Compile>
+    <Compile Include="..\..\..\src\framework\NUnit\Core\InternalTrace.cs">
+      <Link>NUnit\Core\InternalTrace.cs</Link>
+    </Compile>
+    <Compile Include="..\..\..\src\framework\NUnit\Core\InternalTraceWriter.cs">
+      <Link>NUnit\Core\InternalTraceWriter.cs</Link>
+    </Compile>
+    <Compile Include="..\..\..\src\framework\NUnit\Core\InvalidTestFixtureException.cs">
+      <Link>NUnit\Core\InvalidTestFixtureException.cs</Link>
+    </Compile>
+    <Compile Include="..\..\..\src\framework\NUnit\Core\LegacySuite.cs">
+      <Link>NUnit\Core\LegacySuite.cs</Link>
+    </Compile>
+    <Compile Include="..\..\..\src\framework\NUnit\Core\Log4NetCapture.cs">
+      <Link>NUnit\Core\Log4NetCapture.cs</Link>
+    </Compile>
+    <Compile Include="..\..\..\src\framework\NUnit\Core\LogCapture.cs">
+      <Link>NUnit\Core\LogCapture.cs</Link>
+    </Compile>
+    <Compile Include="..\..\..\src\framework\NUnit\Core\Logger.cs">
+      <Link>NUnit\Core\Logger.cs</Link>
+    </Compile>
+    <Compile Include="..\..\..\src\framework\NUnit\Core\MethodHelper.cs">
+      <Link>NUnit\Core\MethodHelper.cs</Link>
+    </Compile>
+    <Compile Include="..\..\..\src\framework\NUnit\Core\NamespaceTreeBuilder.cs">
+      <Link>NUnit\Core\NamespaceTreeBuilder.cs</Link>
+    </Compile>
+    <Compile Include="..\..\..\src\framework\NUnit\Core\NullListener.cs">
+      <Link>NUnit\Core\NullListener.cs</Link>
+    </Compile>
+    <Compile Include="..\..\..\src\framework\NUnit\Core\NUnitConfiguration.cs">
+      <Link>NUnit\Core\NUnitConfiguration.cs</Link>
+    </Compile>
+    <Compile Include="..\..\..\src\framework\NUnit\Core\NUnitException.cs">
+      <Link>NUnit\Core\NUnitException.cs</Link>
+    </Compile>
+    <Compile Include="..\..\..\src\framework\NUnit\Core\NUnitFramework.cs">
+      <Link>NUnit\Core\NUnitFramework.cs</Link>
+    </Compile>
+    <Compile Include="..\..\..\src\framework\NUnit\Core\NUnitTestFixture.cs">
+      <Link>NUnit\Core\NUnitTestFixture.cs</Link>
+    </Compile>
+    <Compile Include="..\..\..\src\framework\NUnit\Core\NUnitTestMethod.cs">
+      <Link>NUnit\Core\NUnitTestMethod.cs</Link>
+    </Compile>
+    <Compile Include="..\..\..\src\framework\NUnit\Core\OSPlatform.cs">
+      <Link>NUnit\Core\OSPlatform.cs</Link>
+    </Compile>
+    <Compile Include="..\..\..\src\framework\NUnit\Core\ParameterizedTestMethodSuite.cs">
+      <Link>NUnit\Core\ParameterizedTestMethodSuite.cs</Link>
+    </Compile>
+    <Compile Include="..\..\..\src\framework\NUnit\Core\PlatformHelper.cs">
+      <Link>NUnit\Core\PlatformHelper.cs</Link>
+    </Compile>
+    <Compile Include="..\..\..\src\framework\NUnit\Core\ProxyTestRunner.cs">
+      <Link>NUnit\Core\ProxyTestRunner.cs</Link>
+    </Compile>
+    <Compile Include="..\..\..\src\framework\NUnit\Core\QueuingEventListener.cs">
+      <Link>NUnit\Core\QueuingEventListener.cs</Link>
+    </Compile>
+    <Compile Include="..\..\..\src\framework\NUnit\Core\Reflect.cs">
+      <Link>NUnit\Core\Reflect.cs</Link>
+    </Compile>
+    <Compile Include="..\..\..\src\framework\NUnit\Core\RemoteTestRunner.cs">
+      <Link>NUnit\Core\RemoteTestRunner.cs</Link>
+    </Compile>
+    <Compile Include="..\..\..\src\framework\NUnit\Core\SetUpFixture.cs">
+      <Link>NUnit\Core\SetUpFixture.cs</Link>
+    </Compile>
+    <Compile Include="..\..\..\src\framework\NUnit\Core\SimpleTestRunner.cs">
+      <Link>NUnit\Core\SimpleTestRunner.cs</Link>
+    </Compile>
+    <Compile Include="..\..\..\src\framework\NUnit\Core\SuiteBuilderAttribute.cs">
+      <Link>NUnit\Core\SuiteBuilderAttribute.cs</Link>
+    </Compile>
+    <Compile Include="..\..\..\src\framework\NUnit\Core\TestCaseBuilderAttribute.cs">
+      <Link>NUnit\Core\TestCaseBuilderAttribute.cs</Link>
+    </Compile>
+    <Compile Include="..\..\..\src\framework\NUnit\Core\TestContext.cs">
+      <Link>NUnit\Core\TestContext.cs</Link>
+    </Compile>
+    <Compile Include="..\..\..\src\framework\NUnit\Core\TestDecoratorAttribute.cs">
+      <Link>NUnit\Core\TestDecoratorAttribute.cs</Link>
+    </Compile>
+    <Compile Include="..\..\..\src\framework\NUnit\Core\TestFixture.cs">
+      <Link>NUnit\Core\TestFixture.cs</Link>
+    </Compile>
+    <Compile Include="..\..\..\src\framework\NUnit\Core\TestFixtureBuilder.cs">
+      <Link>NUnit\Core\TestFixtureBuilder.cs</Link>
+    </Compile>
+    <Compile Include="..\..\..\src\framework\NUnit\Core\TestMethod.cs">
+      <Link>NUnit\Core\TestMethod.cs</Link>
+    </Compile>
+    <Compile Include="..\..\..\src\framework\NUnit\Core\TestRunnerThread.cs">
+      <Link>NUnit\Core\TestRunnerThread.cs</Link>
+    </Compile>
+    <Compile Include="..\..\..\src\framework\NUnit\Core\TestSuite.cs">
+      <Link>NUnit\Core\TestSuite.cs</Link>
+    </Compile>
+    <Compile Include="..\..\..\src\framework\NUnit\Core\TestSuiteBuilder.cs">
+      <Link>NUnit\Core\TestSuiteBuilder.cs</Link>
+    </Compile>
+    <Compile Include="..\..\..\src\framework\NUnit\Core\TestThread.cs">
+      <Link>NUnit\Core\TestThread.cs</Link>
+    </Compile>
+    <Compile Include="..\..\..\src\framework\NUnit\Core\TextCapture.cs">
+      <Link>NUnit\Core\TextCapture.cs</Link>
+    </Compile>
+    <Compile Include="..\..\..\src\framework\NUnit\Core\ThreadedTestRunner.cs">
+      <Link>NUnit\Core\ThreadedTestRunner.cs</Link>
+    </Compile>
+    <Compile Include="..\..\..\src\framework\NUnit\Core\TypeHelper.cs">
+      <Link>NUnit\Core\TypeHelper.cs</Link>
+    </Compile>
+    <Compile Include="..\..\..\src\framework\NUnit\Framework\Assume.cs">
+      <Link>NUnit\Framework\Assume.cs</Link>
+    </Compile>
+    <Compile Include="..\..\..\src\framework\NUnit\Framework\CategoryAttribute.cs">
+      <Link>NUnit\Framework\CategoryAttribute.cs</Link>
+    </Compile>
+    <Compile Include="..\..\..\src\framework\NUnit\Framework\CollectionAssert.cs">
+      <Link>NUnit\Framework\CollectionAssert.cs</Link>
+    </Compile>
+    <Compile Include="..\..\..\src\framework\NUnit\Framework\Constraints\DelayedConstraint.cs">
+      <Link>NUnit\Framework\Constraints\DelayedConstraint.cs</Link>
+    </Compile>
+    <Compile Include="..\..\..\src\framework\NUnit\Framework\Constraints\DirectoryConstraints.cs">
+      <Link>NUnit\Framework\Constraints\DirectoryConstraints.cs</Link>
+    </Compile>
+    <Compile Include="..\..\..\src\framework\NUnit\Framework\Constraints\PredicateConstraint.cs">
+      <Link>NUnit\Framework\Constraints\PredicateConstraint.cs</Link>
+    </Compile>
+    <Compile Include="..\..\..\src\framework\NUnit\Framework\DatapointAttributes.cs">
+      <Link>NUnit\Framework\DatapointAttributes.cs</Link>
+    </Compile>
+    <Compile Include="..\..\..\src\framework\NUnit\Framework\DirectoryAssert.cs">
+      <Link>NUnit\Framework\DirectoryAssert.cs</Link>
+    </Compile>
+    <Compile Include="..\..\..\src\framework\NUnit\Framework\ExplicitAttribute.cs">
+      <Link>NUnit\Framework\ExplicitAttribute.cs</Link>
+    </Compile>
+    <Compile Include="..\..\..\src\framework\NUnit\Framework\FileAssert.cs">
+      <Link>NUnit\Framework\FileAssert.cs</Link>
+    </Compile>
+    <Compile Include="..\..\..\src\framework\NUnit\Framework\IgnoreException.cs">
+      <Link>NUnit\Framework\IgnoreException.cs</Link>
+    </Compile>
+    <Compile Include="..\..\..\src\framework\NUnit\Framework\IncludeExcludeAttributes.cs">
+      <Link>NUnit\Framework\IncludeExcludeAttributes.cs</Link>
+    </Compile>
+    <Compile Include="..\..\..\src\framework\NUnit\Framework\InconclusiveException.cs">
+      <Link>NUnit\Framework\InconclusiveException.cs</Link>
+    </Compile>
+    <Compile Include="..\..\..\src\framework\Shared\Framework\Contains.cs">
+      <Link>Shared\Framework\Contains.cs</Link>
+    </Compile>
+    <Compile Include="..\..\..\src\framework\NUnit\Framework\Iz.cs">
+      <Link>NUnit\Framework\Iz.cs</Link>
+    </Compile>
+    <Compile Include="..\..\..\src\framework\NUnit\Framework\JoinTypeAttributes.cs">
+      <Link>NUnit\Framework\JoinTypeAttributes.cs</Link>
+    </Compile>
+    <Compile Include="..\..\..\src\framework\NUnit\Framework\List.cs">
+      <Link>NUnit\Framework\List.cs</Link>
+    </Compile>
+    <Compile Include="..\..\..\src\framework\NUnit\Framework\MaxTimeAttribute.cs">
+      <Link>NUnit\Framework\MaxTimeAttribute.cs</Link>
+    </Compile>
+    <Compile Include="..\..\..\src\framework\NUnit\Framework\RandomAttribute.cs">
+      <Link>NUnit\Framework\RandomAttribute.cs</Link>
+    </Compile>
+    <Compile Include="..\..\..\src\framework\NUnit\Framework\Randomizer.cs">
+      <Link>NUnit\Framework\Randomizer.cs</Link>
+    </Compile>
+    <Compile Include="..\..\..\src\framework\NUnit\Framework\RangeAttribute.cs">
+      <Link>NUnit\Framework\RangeAttribute.cs</Link>
+    </Compile>
+    <Compile Include="..\..\..\src\framework\NUnit\Framework\RepeatAttribute.cs">
+      <Link>NUnit\Framework\RepeatAttribute.cs</Link>
+    </Compile>
+    <Compile Include="..\..\..\src\framework\NUnit\Framework\RequiredAddinAttribute.cs">
+      <Link>NUnit\Framework\RequiredAddinAttribute.cs</Link>
+    </Compile>
+    <Compile Include="..\..\..\src\framework\NUnit\Framework\SetCultureAttribute.cs">
+      <Link>NUnit\Framework\SetCultureAttribute.cs</Link>
+    </Compile>
+    <Compile Include="..\..\..\src\framework\NUnit\Framework\SetUICultureAttribute.cs">
+      <Link>NUnit\Framework\SetUICultureAttribute.cs</Link>
+    </Compile>
+    <Compile Include="..\..\..\src\framework\NUnit\Framework\SetUpFixtureAttribute.cs">
+      <Link>NUnit\Framework\SetUpFixtureAttribute.cs</Link>
+    </Compile>
+    <Compile Include="..\..\..\src\framework\NUnit\Framework\StringAssert.cs">
+      <Link>NUnit\Framework\StringAssert.cs</Link>
+    </Compile>
+    <Compile Include="..\..\..\src\framework\NUnit\Framework\SuccessException.cs">
+      <Link>NUnit\Framework\SuccessException.cs</Link>
+    </Compile>
+    <Compile Include="..\..\..\src\framework\NUnit\Framework\SuiteAttribute.cs">
+      <Link>NUnit\Framework\SuiteAttribute.cs</Link>
+    </Compile>
+    <Compile Include="..\..\..\src\framework\NUnit\Framework\TestFixtureSetUpAttribute.cs">
+      <Link>NUnit\Framework\TestFixtureSetUpAttribute.cs</Link>
+    </Compile>
+    <Compile Include="..\..\..\src\framework\NUnit\Framework\TestFixtureTearDownAttribute.cs">
+      <Link>NUnit\Framework\TestFixtureTearDownAttribute.cs</Link>
+    </Compile>
+    <Compile Include="..\..\..\src\framework\NUnit\Framework\Text.cs">
+      <Link>NUnit\Framework\Text.cs</Link>
+    </Compile>
+    <Compile Include="..\..\..\src\framework\NUnit\Framework\TheoryAttribute.cs">
+      <Link>NUnit\Framework\TheoryAttribute.cs</Link>
+    </Compile>
+    <Compile Include="..\..\..\src\framework\NUnit\Framework\ThreadingAttributes.cs">
+      <Link>NUnit\Framework\ThreadingAttributes.cs</Link>
+    </Compile>
+    <Compile Include="..\..\..\src\framework\NUnit\Framework\ValuesAttribute.cs">
+      <Link>NUnit\Framework\ValuesAttribute.cs</Link>
+    </Compile>
+    <Compile Include="..\..\..\src\framework\NUnit\Framework\ValueSourceAttribute.cs">
+      <Link>NUnit\Framework\ValueSourceAttribute.cs</Link>
+    </Compile>
+    <Compile Include="..\..\..\src\framework\Shared\Framework\Assert.cs">
+      <Link>Shared\Framework\Assert.cs</Link>
+    </Compile>
+    <Compile Include="..\..\..\src\framework\Shared\Framework\AssertionException.cs">
+      <Link>Shared\Framework\AssertionException.cs</Link>
+    </Compile>
+    <Compile Include="..\..\..\src\framework\Shared\Framework\AssertionHelper.cs">
+      <Link>Shared\Framework\AssertionHelper.cs</Link>
+    </Compile>
+    <Compile Include="..\..\..\src\framework\Shared\Framework\Constraints\AttributeConstraints.cs">
+      <Link>Shared\Framework\Constraints\AttributeConstraints.cs</Link>
+    </Compile>
+    <Compile Include="..\..\..\src\framework\Shared\Framework\Constraints\BasicConstraints.cs">
+      <Link>Shared\Framework\Constraints\BasicConstraints.cs</Link>
+    </Compile>
+    <Compile Include="..\..\..\src\framework\Shared\Framework\Constraints\BinaryOperations.cs">
+      <Link>Shared\Framework\Constraints\BinaryOperations.cs</Link>
+    </Compile>
+    <Compile Include="..\..\..\src\framework\Shared\Framework\Constraints\BinarySerializableConstraint.cs">
+      <Link>Shared\Framework\Constraints\BinarySerializableConstraint.cs</Link>
+    </Compile>
+    <Compile Include="..\..\..\src\framework\Shared\Framework\Constraints\CollectionConstraints.cs">
+      <Link>Shared\Framework\Constraints\CollectionConstraints.cs</Link>
+    </Compile>
+    <Compile Include="..\..\..\src\framework\Shared\Framework\Constraints\ComparisonAdapter.cs">
+      <Link>Shared\Framework\Constraints\ComparisonAdapter.cs</Link>
+    </Compile>
+    <Compile Include="..\..\..\src\framework\Shared\Framework\Constraints\ComparisonConstraints.cs">
+      <Link>Shared\Framework\Constraints\ComparisonConstraints.cs</Link>
+    </Compile>
+    <Compile Include="..\..\..\src\framework\Shared\Framework\Constraints\Constraint.cs">
+      <Link>Shared\Framework\Constraints\Constraint.cs</Link>
+    </Compile>
+    <Compile Include="..\..\..\src\framework\Shared\Framework\Constraints\ConstraintBuilder.cs">
+      <Link>Shared\Framework\Constraints\ConstraintBuilder.cs</Link>
+    </Compile>
+    <Compile Include="..\..\..\src\framework\Shared\Framework\Constraints\ConstraintExpression.cs">
+      <Link>Shared\Framework\Constraints\ConstraintExpression.cs</Link>
+    </Compile>
+    <Compile Include="..\..\..\src\framework\Shared\Framework\Constraints\ConstraintExpressionBase.cs">
+      <Link>Shared\Framework\Constraints\ConstraintExpressionBase.cs</Link>
+    </Compile>
+    <Compile Include="..\..\..\src\framework\Shared\Framework\Constraints\ConstraintFactory.cs">
+      <Link>Shared\Framework\Constraints\ConstraintFactory.cs</Link>
+    </Compile>
+    <Compile Include="..\..\..\src\framework\Shared\Framework\Constraints\ConstraintOperators.cs">
+      <Link>Shared\Framework\Constraints\ConstraintOperators.cs</Link>
+    </Compile>
+    <Compile Include="..\..\..\src\framework\Shared\Framework\Constraints\ContainsConstraint.cs">
+      <Link>Shared\Framework\Constraints\ContainsConstraint.cs</Link>
+    </Compile>
+    <Compile Include="..\..\..\src\framework\Shared\Framework\Constraints\EmptyConstraint.cs">
+      <Link>Shared\Framework\Constraints\EmptyConstraint.cs</Link>
+    </Compile>
+    <Compile Include="..\..\..\src\framework\Shared\Framework\Constraints\EqualConstraint.cs">
+      <Link>Shared\Framework\Constraints\EqualConstraint.cs</Link>
+    </Compile>
+    <Compile Include="..\..\..\src\framework\Shared\Framework\Constraints\EqualityAdapter.cs">
+      <Link>Shared\Framework\Constraints\EqualityAdapter.cs</Link>
+    </Compile>
+    <Compile Include="..\..\..\src\framework\Shared\Framework\Constraints\FloatingPointNumerics.cs">
+      <Link>Shared\Framework\Constraints\FloatingPointNumerics.cs</Link>
+    </Compile>
+    <Compile Include="..\..\..\src\framework\Shared\Framework\Constraints\IResolveConstraint.cs">
+      <Link>Shared\Framework\Constraints\IResolveConstraint.cs</Link>
+    </Compile>
+    <Compile Include="..\..\..\src\framework\Shared\Framework\Constraints\MessageWriter.cs">
+      <Link>Shared\Framework\Constraints\MessageWriter.cs</Link>
+    </Compile>
+    <Compile Include="..\..\..\src\framework\Shared\Framework\Constraints\MsgUtils.cs">
+      <Link>Shared\Framework\Constraints\MsgUtils.cs</Link>
+    </Compile>
+    <Compile Include="..\..\..\src\framework\Shared\Framework\Constraints\Numerics.cs">
+      <Link>Shared\Framework\Constraints\Numerics.cs</Link>
+    </Compile>
+    <Compile Include="..\..\..\src\framework\Shared\Framework\Constraints\NUnitComparer.cs">
+      <Link>Shared\Framework\Constraints\NUnitComparer.cs</Link>
+    </Compile>
+    <Compile Include="..\..\..\src\framework\Shared\Framework\Constraints\NUnitEqualityComparer.cs">
+      <Link>Shared\Framework\Constraints\NUnitEqualityComparer.cs</Link>
+    </Compile>
+    <Compile Include="..\..\..\src\framework\Shared\Framework\Constraints\PathConstraints.cs">
+      <Link>Shared\Framework\Constraints\PathConstraints.cs</Link>
+    </Compile>
+    <Compile Include="..\..\..\src\framework\Shared\Framework\Constraints\PrefixConstraints.cs">
+      <Link>Shared\Framework\Constraints\PrefixConstraints.cs</Link>
+    </Compile>
+    <Compile Include="..\..\..\src\framework\Shared\Framework\Constraints\PropertyConstraint.cs">
+      <Link>Shared\Framework\Constraints\PropertyConstraint.cs</Link>
+    </Compile>
+    <Compile Include="..\..\..\src\framework\Shared\Framework\Constraints\RangeConstraint.cs">
+      <Link>Shared\Framework\Constraints\RangeConstraint.cs</Link>
+    </Compile>
+    <Compile Include="..\..\..\src\framework\Shared\Framework\Constraints\ResolvableConstraintExpression.cs">
+      <Link>Shared\Framework\Constraints\ResolvableConstraintExpression.cs</Link>
+    </Compile>
+    <Compile Include="..\..\..\src\framework\Shared\Framework\Constraints\SameAsConstraint.cs">
+      <Link>Shared\Framework\Constraints\SameAsConstraint.cs</Link>
+    </Compile>
+    <Compile Include="..\..\..\src\framework\Shared\Framework\Constraints\StringConstraints.cs">
+      <Link>Shared\Framework\Constraints\StringConstraints.cs</Link>
+    </Compile>
+    <Compile Include="..\..\..\src\framework\Shared\Framework\Constraints\ThrowsConstraint.cs">
+      <Link>Shared\Framework\Constraints\ThrowsConstraint.cs</Link>
+    </Compile>
+    <Compile Include="..\..\..\src\framework\Shared\Framework\Constraints\Tolerance.cs">
+      <Link>Shared\Framework\Constraints\Tolerance.cs</Link>
+    </Compile>
+    <Compile Include="..\..\..\src\framework\Shared\Framework\Constraints\TypeConstraints.cs">
+      <Link>Shared\Framework\Constraints\TypeConstraints.cs</Link>
+    </Compile>
+    <Compile Include="..\..\..\src\framework\Shared\Framework\Constraints\XmlSerializableConstraint.cs">
+      <Link>Shared\Framework\Constraints\XmlSerializableConstraint.cs</Link>
+    </Compile>
+    <Compile Include="..\..\..\src\framework\Shared\Framework\DescriptionAttribute.cs">
+      <Link>Shared\Framework\DescriptionAttribute.cs</Link>
+    </Compile>
+    <Compile Include="..\..\..\src\framework\Shared\Framework\ExpectedExceptionAttribute.cs">
+      <Link>Shared\Framework\ExpectedExceptionAttribute.cs</Link>
+    </Compile>
+    <Compile Include="..\..\..\src\framework\Shared\Framework\GlobalSettings.cs">
+      <Link>Shared\Framework\GlobalSettings.cs</Link>
+    </Compile>
+    <Compile Include="..\..\..\src\framework\Shared\Framework\Has.cs">
+      <Link>Shared\Framework\Has.cs</Link>
+    </Compile>
+    <Compile Include="..\..\..\src\framework\Shared\Framework\IExpectException.cs">
+      <Link>Shared\Framework\IExpectException.cs</Link>
+    </Compile>
+    <Compile Include="..\..\..\src\framework\Shared\Framework\IgnoreAttribute.cs">
+      <Link>Shared\Framework\IgnoreAttribute.cs</Link>
+    </Compile>
+    <Compile Include="..\..\..\src\framework\Shared\Framework\Is.cs">
+      <Link>Shared\Framework\Is.cs</Link>
+    </Compile>
+    <Compile Include="..\..\..\src\framework\Shared\Framework\ListMapper.cs">
+      <Link>Shared\Framework\ListMapper.cs</Link>
+    </Compile>
+    <Compile Include="..\..\..\src\framework\Shared\Framework\PropertyAttribute.cs">
+      <Link>Shared\Framework\PropertyAttribute.cs</Link>
+    </Compile>
+    <Compile Include="..\..\..\src\framework\Shared\Framework\SetUpAttribute.cs">
+      <Link>Shared\Framework\SetUpAttribute.cs</Link>
+    </Compile>
+    <Compile Include="..\..\..\src\framework\Shared\Framework\SpecialValue.cs">
+      <Link>Shared\Framework\SpecialValue.cs</Link>
+    </Compile>
+    <Compile Include="..\..\..\src\framework\Shared\Framework\TearDownAttribute.cs">
+      <Link>Shared\Framework\TearDownAttribute.cs</Link>
+    </Compile>
+    <Compile Include="..\..\..\src\framework\Shared\Framework\TestAttribute.cs">
+      <Link>Shared\Framework\TestAttribute.cs</Link>
+    </Compile>
+    <Compile Include="..\..\..\src\framework\Shared\Framework\TestCaseAttribute.cs">
+      <Link>Shared\Framework\TestCaseAttribute.cs</Link>
+    </Compile>
+    <Compile Include="..\..\..\src\framework\Shared\Framework\TestCaseData.cs">
+      <Link>Shared\Framework\TestCaseData.cs</Link>
+    </Compile>
+    <Compile Include="..\..\..\src\framework\Shared\Framework\TestCaseSourceAttribute.cs">
+      <Link>Shared\Framework\TestCaseSourceAttribute.cs</Link>
+    </Compile>
+    <Compile Include="..\..\..\src\framework\Shared\Framework\TestFixtureAttribute.cs">
+      <Link>Shared\Framework\TestFixtureAttribute.cs</Link>
+    </Compile>
+    <Compile Include="..\..\..\src\framework\Shared\Framework\TextMessageWriter.cs">
+      <Link>Shared\Framework\TextMessageWriter.cs</Link>
+    </Compile>
+    <Compile Include="..\..\..\src\framework\Shared\Framework\Throws.cs">
+      <Link>Shared\Framework\Throws.cs</Link>
+    </Compile>
+    <None Include="..\..\..\src\framework\Templates\Contains.template.cs">
+      <Link>Templates\Contains.template.cs</Link>
+    </None>
+    <None Include="..\..\..\src\framework\Templates\Assert.template.cs">
+      <Link>Templates\Assert.template.cs</Link>
+    </None>
+    <None Include="..\..\..\src\framework\Templates\ConstraintExpression.template.cs">
+      <Link>Templates\ConstraintExpression.template.cs</Link>
+    </None>
+    <None Include="..\..\..\src\framework\Templates\ConstraintFactory.template.cs">
+      <Link>Templates\ConstraintFactory.template.cs</Link>
+    </None>
+    <None Include="..\..\..\src\framework\Templates\Has.template.cs">
+      <Link>Templates\Has.template.cs</Link>
+    </None>
+    <None Include="..\..\..\src\framework\Templates\Is.template.cs">
+      <Link>Templates\Is.template.cs</Link>
+    </None>
+    <None Include="..\..\..\src\framework\Templates\Text.template.cs">
+      <Link>Templates\Text.template.cs</Link>
+    </None>
+    <None Include="..\..\..\src\framework\Templates\Throws.template.cs">
+      <Link>Templates\Throws.template.cs</Link>
+    </None>
+  </ItemGroup>
+  <ItemGroup>
+    <Reference Include="System" />
+    <Reference Include="System.configuration" />
+    <Reference Include="System.Core">
+      <RequiredTargetFramework>3.5</RequiredTargetFramework>
+    </Reference>
+    <Reference Include="System.Data" />
+    <Reference Include="System.XML" />
+  </ItemGroup>
+  <ItemGroup>
+    <Content Include="..\..\..\src\framework\SyntaxElements.txt">
+      <Link>SyntaxElements.txt</Link>
+    </Content>
+  </ItemGroup>
+  <ItemGroup>
+    <ProjectReference Include="..\nunit.interfaces\nunit.interfaces.csproj">
+      <Project>{43D2F73E-0076-4A1F-8BC0-579EB0142519}</Project>
+      <Name>nunit.interfaces</Name>
+    </ProjectReference>
+  </ItemGroup>
 </Project>